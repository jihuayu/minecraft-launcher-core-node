--- conflicted
+++ resolved
@@ -1,16 +1,9 @@
-<<<<<<< HEAD
+import fileType = require("file-type");
 import * as fs from "fs";
 import * as path from "path";
 import { ZipFile } from "yauzl";
 import { bufferEntry, Entry, open, walkEntries } from "yauzlw";
-=======
-import fileType = require("file-type");
-import * as fs from "fs-extra";
-import * as Zip from "jszip";
-import * as path from "path";
-import * as yauzl from "yauzlw";
 import { deflate, inflate, inflateSync, unzip, unzipSync } from "zlib";
->>>>>>> edba73c4
 import { GameRule, GameType, Pos2, Pos3 } from "./game";
 import { NBT } from "./nbt";
 
@@ -279,7 +272,6 @@
      */
     async function findEntry(map: string | ZipFile): Promise<string | Entry> {
         if (typeof map === "string") {
-<<<<<<< HEAD
             const entry = findEntryFolder(map);
             if (entry) { return entry; } else { throw new Error("Illegal Map"); }
         }
@@ -288,15 +280,6 @@
         zip.close();
         if (zipEntry) {
             return zipEntry;
-=======
-            if (!(await fs.stat(map)).isDirectory()) {
-                const zip = await new Zip().loadAsync(await fs.readFile(map));
-                const entry = await findEntryZip(zip);
-                if (entry) { return entry; }
-            } else if (fs.existsSync(path.join(map, "level.dat"))) {
-                return "level.dat";
-            }
->>>>>>> edba73c4
         } else {
             throw new Error("Illegal Map");
         }
