
import { Server } from "../index";
import * as fs from 'fs-extra';
import * as assert from 'assert';

describe('ServerRead', () => {
    it('server.dat reading', () => {
        let data = fs.readFileSync('./tests/assets/servers.dat')
        let infos = Server.parseNBT(data)
        assert.equal(infos[0].name, 'nyaacat')
        assert.equal(infos[1].name, 'himajin')
        assert.equal(infos[2].name, 'mcJp')
        assert.equal(infos[3].name, 'Minecraft Server')
    })
})

describe('ServerPing', () => {
    it('frame fetching', (done) => {
        Server.fetchStatusFrame({ host: 'mc.hypixel.net' })
            .then((frame) => {
                assert(frame);
                done();
            })
            .catch((err) => {
                done(err)
            })
    }).timeout(100000)
<<<<<<< HEAD
    it('should control the port', (done) => {
        Server.fetchStatusFrame({ host: 'mc.hypixel.net', port: 138 })
=======
    it('port controlling', (done) => {
        Server.fetchStatusFrame({ host: 'mc.hypixel.net', port: 0 })
>>>>>>> 8f71341e
            .then(() => done('This should not happen'))
            .catch((err) => { done(err) })
    }).timeout(100000)
    it('frame to status converting', (done) => {
        Server.fetchStatusFrame({ host: 'mc.hypixel.net' })
            .then(frame => new Promise((resolve, reject) => {
                Server.fetchStatus({ host: 'mc.hypixel.net' })
                    .then((status) => {
                        assert.deepEqual(Server.Status.from(frame), status);
                        done()
                    })
                    .catch((err) => { done(err) })
            }))
            .catch((err) => { done(err) })
    }).timeout(100000)
    it('timeout exception catching', (done) => {
        Server.fetchStatus({
            host: 'crafterr.me',
        }, { timeout: 100 }).then(status => {
            done(new Error('this should not happend'))
        }, (err) => {
            done()
        })
    }).timeout(100000)
    it('server pinging and info fetching', (done) => {
        Server.fetchStatus({
            host: 'mc.hypixel.net',
        }, { timeout: 10000 }).then(status => {
            done()
        }).catch(e => { done(e) })
    }).timeout(100000);
})<|MERGE_RESOLUTION|>--- conflicted
+++ resolved
@@ -25,13 +25,8 @@
                 done(err)
             })
     }).timeout(100000)
-<<<<<<< HEAD
     it('should control the port', (done) => {
         Server.fetchStatusFrame({ host: 'mc.hypixel.net', port: 138 })
-=======
-    it('port controlling', (done) => {
-        Server.fetchStatusFrame({ host: 'mc.hypixel.net', port: 0 })
->>>>>>> 8f71341e
             .then(() => done('This should not happen'))
             .catch((err) => { done(err) })
     }).timeout(100000)
