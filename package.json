{
  "name": "ts-minecraft",
  "version": "4.1.4-beta",
  "main": "./dest/index.js",
  "types": "./dest/index.d.ts",
  "description": "Propabaliy all the things I want for a minecraft launcher.",
  "engines": {
    "node": ">=10.0"
  },
  "devDependencies": {
    "@types/bytebuffer": "^5.0.37",
    "@types/got": "^9.4.4",
    "@types/long": "^3.0.31",
    "@types/mocha": "^2.2.41",
    "@types/node": "^10.0.0",
    "@types/uuid": "^3.4.3",
    "@types/yauzl": "^2.9.1",
    "mocha": "^6.1.4",
    "tslint": "^5.14.0",
    "typescript": "^3.4.1"
  },
  "scripts": {
    "test": "npm run build && node ./node_modules/mocha/bin/mocha dest/tests --timeout 10000",
    "build": "tslint -c tslint.json 'src/**/*.ts' && tsc"
  },
  "repository": {
    "type": "git",
    "url": "git+https://github.com/InfinityStudio/ts-minecraft.git"
  },
  "author": "cijhn@hotmail.com",
  "keywords": [
    "minecraft",
    "typescript"
  ],
  "license": "MIT",
  "dependencies": {
    "bytebuffer": "^5.0.1",
    "fast-html-parser": "^1.0.1",
<<<<<<< HEAD
    "got": "^9.6.0",
=======
    "file-type": "^11.0.0",
    "fs-extra": "^7.0.1",
>>>>>>> edba73c4
    "java-asm": "0.0.4",
    "long": "^3.2.0",
    "treelike-task": "^0.0.13",
    "uuid": "^3.2.1",
    "yauzlw": "0.0.2"
  },
  "bugs": {
    "url": "https://github.com/InfinityStudio/ts-minecraft/issues"
  },
  "homepage": "https://github.com/InfinityStudio/ts-minecraft#readme"
}<|MERGE_RESOLUTION|>--- conflicted
+++ resolved
@@ -36,12 +36,8 @@
   "dependencies": {
     "bytebuffer": "^5.0.1",
     "fast-html-parser": "^1.0.1",
-<<<<<<< HEAD
     "got": "^9.6.0",
-=======
     "file-type": "^11.0.0",
-    "fs-extra": "^7.0.1",
->>>>>>> edba73c4
     "java-asm": "0.0.4",
     "long": "^3.2.0",
     "treelike-task": "^0.0.13",
